--- conflicted
+++ resolved
@@ -14,54 +14,25 @@
 // limitations under the License.
 //
 
-use super::storage;
 use serde_cbor::{ser, Value};
 use serde_cbor::error::Error;
 
-<<<<<<< HEAD
-// Store requested file as chunks in temporary storage and create appropriate message from results
-pub fn import_result(prefix: &str, channel_id: u64, path: &str) -> Result<Vec<u8>, Error> {
-    match storage::initialize_file(prefix, path) {
-        Ok((hash, num_chunks, mode)) => {
-            info!(
-                "-> {{ {}, true, {}, {}, {} }}",
-                channel_id, hash, num_chunks, mode
-            );
-            Ok(ser::to_vec_packed(&(
-                channel_id,
-                true,
-                hash,
-                num_chunks,
-                mode,
-            ))?)
-        }
-        Err(error) => {
-            info!("-> {{ {}, false, {} }}", channel_id, error);
-            Ok(ser::to_vec_packed(&(channel_id, false, error))?)
-        }
-    }
-}
-
-=======
->>>>>>> bde40241
 // Create export message
 pub fn export_request(
     channel_id: u32,
     hash: &str,
-    num_chunks: u32,
     target_path: &str,
     mode: u32,
 ) -> Result<Vec<u8>, Error> {
     info!(
-        "-> {{ {}, export, {}, {}, {}, {} }}",
-        channel_id, hash, num_chunks, target_path, mode
+        "-> {{ {}, export, {}, {}, {} }}",
+        channel_id, hash, target_path, mode
     );
 
     Ok(ser::to_vec_packed(&(
         channel_id,
         "export",
         hash,
-        num_chunks,
         target_path,
         mode,
     ))?)
@@ -79,11 +50,6 @@
     Ok(ser::to_vec_packed(&(hash, num_chunks))?)
 }
 
-<<<<<<< HEAD
-// Generate ACK or NAK depending on state of received file
-pub fn file_status(prefix: &str, hash: &str, num_chunks: Option<u32>) -> Result<Vec<u8>, Error> {
-    let (result, chunks) = storage::validate_file(prefix, hash, num_chunks).unwrap();
-=======
 // Send an acknowledge to the remote address
 pub fn ack(hash: &str, num_chunks: Option<u32>) -> Result<Vec<u8>, Error> {
     info!("-> {{ {}, true, {:?} }}", hash, num_chunks);
@@ -100,7 +66,6 @@
 
     info!("-> {{ {}, false, {:?} }}", hash, chunks);
     let mut vec = ser::to_vec_packed(&(hash, false))?;
->>>>>>> bde40241
 
     // Make the array indefinite-length
     vec[0] |= 0x1F;
@@ -118,7 +83,7 @@
 // Create chunk message
 pub fn chunk(hash: &str, index: u32, chunk: &[u8]) -> Result<Vec<u8>, Error> {
     let chunk_bytes = Value::Bytes(chunk.to_vec());
-    info!("-> {{ {}, {}, chunk_data", hash, index);
+    info!("-> {{ {}, {}, chunk_data }}", hash, index);
     Ok(ser::to_vec_packed(&(hash, index, chunk_bytes))?)
 }
 
