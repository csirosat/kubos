//
// Copyright (C) 2017 Kubos Corporation
//
// Licensed under the Apache License, Version 2.0 (the "License")
// you may not use this file except in compliance with the License.
// You may obtain a copy of the License at
//
// http://www.apache.org/licenses/LICENSE-2.0
//
// Unless required by applicable law or agreed to in writing, software
// distributed under the License is distributed on an "AS IS" BASIS,
// WITHOUT WARRANTIES OR CONDITIONS OF ANY KIND, either express or implied.
// See the License for the specific language governing permissions and
// limitations under the License.
//

#![deny(missing_docs)]
#![deny(warnings)]

//! A collection of structures and functions used to create hardware services
//! in the Kubos Linux ecosystem.
//!
//! # Use
//!
//! The basic use of the kubos_service crate is through the Service structure.
//! This structure provides an interface for creating a new service instance,
//! configuring it with a hardware subsystem and Juniper Query/Mutation objects.
//! It also provides a starting entry point and basic configuration file parsing.
//!
//! ## In Services
//!
//! Services should only link to the `kubos_service` crate if they have a
//! hardware device they want to expose over the service interface (currently GraphQL/UDP).
//!
//! ## Configuration
//!
//! Services which use this crate have the option of using a local configuration file
//! or falling back on default config values. The service will search for the configuration
//! file at this location `/home/system/etc/config.toml` unless otherwise specified with
//! the `-c` flag at run time.
//!
//! The service configuration file uses the Toml format and is expected to use the
//! following layout:
//!
//! ```toml,ignore
//! [service-name]
//! config-key = "value"
//! config-key2 = 123
//!
//! # This section and values are needed for all services
//! [service-name.addr]
//! ip = "127.0.0.1"
//! port = 8082
//! ```
//!
//! The `[service-name.addr]` section is required for all services and is used to set
//! the ip/port on which the service will listen for messages. Any service specific
//! configuration values can be specified directly under the `[service-name]` section.
//! Note - the `service-name` used in the sections must match the name used when creating
//! the `Config` instance inside your service.
//!
//! ### Examples
//!
//! # Creating and starting a simple service.
//!
//! ```rust,ignore
//! use kubos_service::{Config, Service};
//! use model::Subsystem;
//! use schema::{MutationRoot, QueryRoot};
//!
//! Service::new(
//!     Config::new("service-name"),
//!     Subsystem::new(),
//!     QueryRoot,
//!     MutationRoot,
//! ).start();
//! ```
//!
//! # Using the service config info to configure the subsystem.
//!
//! ```rust,ignore
//! use kubos_service::{Config, Service};
//! use model::Subsystem;
//! use schema::{MutationRoot, QueryRoot};
//!
//! let config = Config::new("example-service");
//! let subsystem = Subsystem { bus = config["bus"] ) };
//! Service::new(
//!     config,
//!     subsystem,
//!     query,
//!     mutation
//! ).start();
//! ```
//!
//! # Running a service with the default config file (`/home/system/etc/config.toml`).
//!
//! ```bash
//! $ ./example-service
//! ```
//!
//! # Running a service with a custom config file.
//!
//! ```bash
//! $ ./example-service -c config.toml
//! ```

<<<<<<< HEAD
#[cfg(test)]
#[macro_use]
extern crate failure;
extern crate getopts;
#[macro_use]
extern crate juniper;
#[macro_use]
extern crate nix;
extern crate serde;
#[macro_use]
extern crate serde_derive;
#[macro_use]
extern crate serde_json;
extern crate toml;

mod config;
mod macros;
mod service;

pub use config::Config;
pub use service::{Context, MutationResponse, Service};
=======
mod macros;
mod service;

pub use crate::service::{Context, Service};
pub use kubos_system::Config;
>>>>>>> d2cd9b8a
<|MERGE_RESOLUTION|>--- conflicted
+++ resolved
@@ -105,32 +105,8 @@
 //! $ ./example-service -c config.toml
 //! ```
 
-<<<<<<< HEAD
-#[cfg(test)]
-#[macro_use]
-extern crate failure;
-extern crate getopts;
-#[macro_use]
-extern crate juniper;
-#[macro_use]
-extern crate nix;
-extern crate serde;
-#[macro_use]
-extern crate serde_derive;
-#[macro_use]
-extern crate serde_json;
-extern crate toml;
-
-mod config;
-mod macros;
-mod service;
-
-pub use config::Config;
-pub use service::{Context, MutationResponse, Service};
-=======
 mod macros;
 mod service;
 
 pub use crate::service::{Context, Service};
-pub use kubos_system::Config;
->>>>>>> d2cd9b8a
+pub use kubos_system::Config;