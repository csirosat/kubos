/*
 * Copyright (C) 2018 Kubos Corporation
 *
 * Licensed under the Apache License, Version 2.0 (the "License");
 * you may not use this file except in compliance with the License.
 * You may obtain a copy of the License at
 *
 *     http://www.apache.org/licenses/LICENSE-2.0
 *
 * Unless required by applicable law or agreed to in writing, software
 * distributed under the License is distributed on an "AS IS" BASIS,
 * WITHOUT WARRANTIES OR CONDITIONS OF ANY KIND, either express or implied.
 * See the License for the specific language governing permissions and
 * limitations under the License.
 */

use crate::app_entry::*;
use crate::error::*;
use fs_extra;
use kubos_app::RunLevel;
use log::*;
use std::fs;
use std::io::Read;
use std::os::unix;
use std::path::{Path, PathBuf};
use std::process::Command;
use std::sync::{Arc, Mutex};
use std::thread;
use std::time::Duration;
use toml;

/// The default application registry directory in KubOS
pub const K_APPS_DIR: &str = "/home/system/kubos/apps";

/// AppRegistry
#[derive(Clone, Debug)]
pub struct AppRegistry {
    #[doc(hidden)]
    pub entries: Arc<Mutex<Vec<AppRegistryEntry>>>,
    /// The managed root directory of the AppRegistry
    pub apps_dir: String,
}

impl AppRegistry {
    /// Create a new AppRegistry located at a specific directory in the filesystem
    ///
    /// # Arguments
    ///
    /// * `apps_dir` - The root directory that applications are loaded from
    ///
    /// # Examples
    ///
    /// ```
    /// # use kubos_app::registry::AppRegistry;
    /// let registry = AppRegistry::new_from_dir("/my/apps");
    /// ```
    pub fn new_from_dir(apps_dir: &str) -> Result<AppRegistry, AppError> {
        let registry = AppRegistry {
            entries: Arc::new(Mutex::new(Vec::new())),
            apps_dir: String::from(apps_dir),
        };

        let active_dir = PathBuf::from(format!("{}/active", apps_dir));
        if !active_dir.exists() {
            fs::create_dir_all(&active_dir)?;
        }

        registry
            .entries
            .lock()
            .map_err(|err| AppError::RegistryError {
                err: format!("Couldn't get entries mutex: {:?}", err),
            })?
            .extend(registry.discover_apps()?);

        Ok(registry)
    }

    /// Create a new AppRegistry located at the default directory (see [`K_APPS_DIR`])
    ///
    /// [`K_APPS_DIR`]: constant.K_APPS_DIR.html
    /// # Examples
    ///
    /// ```
    /// # use kubos_app::registry::AppRegistry;
    /// let registry = AppRegistry::new();
    /// ```
    pub fn new() -> Result<AppRegistry, AppError> {
        Self::new_from_dir(K_APPS_DIR)
    }

    fn discover_apps(&self) -> Result<Vec<AppRegistryEntry>, AppError> {
        let mut reg_entries: Vec<AppRegistryEntry> = Vec::new();

        for entry in fs::read_dir(&self.apps_dir)? {
            if let Ok(entry) = entry {
                if let Ok(file_type) = entry.file_type() {
                    if file_type.is_dir() && entry.file_name().to_str() != Some("active") {
                        reg_entries.extend(self.discover_versions(entry.path())?);
                    }
                }
            }
        }

        Ok(reg_entries)
    }

    fn discover_versions(&self, app_dir: PathBuf) -> Result<Vec<AppRegistryEntry>, AppError> {
        let mut reg_entries: Vec<AppRegistryEntry> = Vec::new();

        for version in fs::read_dir(app_dir)? {
            if version.is_err() {
                continue;
            }

            let version = version.unwrap();

            match version
                .file_type()
                .and_then(|file_type| Ok(file_type.is_dir()))
            {
                Ok(true) => {
                    if let Ok(entry) = AppRegistryEntry::from_dir(&version.path()) {
                        if entry.active_version {
                            self.set_active(&entry.app.name, &version.path().to_string_lossy())?;
                        }
                        reg_entries.push(entry);
                    } else {
                        // Don't really care if this fails, since this is just trying to help
                        // prevent orphan files
                        let _ = fs::remove_dir_all(version.path());
                    }
                }
                _ => {
                    // Don't really care if this fails, since this is just trying to help
                    // prevent orphan files
                    let _ = fs::remove_dir_all(version.path());
                }
            }
        }

        Ok(reg_entries)
    }

    // Create or update the active version symlink for an application
    fn set_active(&self, name: &str, app_dir: &str) -> Result<(), AppError> {
        let active_symlink = PathBuf::from(format!("{}/active/{}", self.apps_dir, name));
        if active_symlink.exists() {
            if let Err(err) = fs::remove_file(active_symlink.clone()) {
                return Err(AppError::RegisterError {
                    err: format!(
                        "Couldn't remove symlink {}: {:?}",
                        active_symlink.display(),
                        err
                    ),
                });
            }
        }

        if let Err(err) = unix::fs::symlink(app_dir, active_symlink.clone()) {
            return Err(AppError::RegisterError {
                err: format!(
                    "Couldn't symlink {} to {}: {:?}",
                    active_symlink.display(),
                    app_dir,
                    err
                ),
            });
        }

        Ok(())
    }

    /// Register an application binary with the AppRegistry, extracting metadata and installing it
    /// into the proper folder structure under the AppRegistry directory.
    ///
    /// # Arguments
    ///
    /// * `path` - The path to an application binary
    ///
    /// # Examples
    ///
    /// ```
    /// # use kubos_app::registry::AppRegistry;
    /// let registry = AppRegistry::new();
    /// registry.register("/home/kubos/my-app-bin");
    /// ```
    pub fn register(&self, path: &str) -> Result<AppRegistryEntry, AppError> {
        let app_path = Path::new(path);
        if !app_path.exists() {
            return Err(AppError::RegisterError {
                err: format!("{} does not exist", path),
            });
        }

        if !app_path.is_dir() {
            return Err(AppError::RegisterError {
                err: format!("{} is not a directory", path),
            });
        }

        // Load the metadata
        let mut data = String::new();
        fs::File::open(app_path.join("manifest.toml"))
            .and_then(|mut fp| fp.read_to_string(&mut data))?;

        let metadata: AppMetadata = match toml::from_str(&data) {
            Ok(val) => val,
            Err(error) => {
                return Err(AppError::ParseError {
                    entity: "manifest.toml".to_owned(),
                    err: error.to_string(),
                });
            }
        };

        let app_name = metadata.name.clone();

        // If the file which should be called for execution wasn't explicitly defined, use the
        // application name instead.
        let app_exec = if let Some(path) = metadata.executable.clone() {
            path
        } else {
            metadata.name.clone()
        };

        // Make sure the file which should be called for execution is present in the directory
        if !app_path.join(app_exec.clone()).exists() {
            return Err(AppError::RegisterError {
                err: format!("Application file {} not found in given path", app_name),
            });
        }

        let mut entries = self.entries.lock().map_err(|err| AppError::RegisterError {
            err: format!("Couldn't get entries mutex: {:?}", err),
        })?;

        // If the app has been registered before, get the index of the current active version.
        // We'll use this information later
        let old_active = if Path::new(&format!("{}/{}", self.apps_dir, app_name)).exists() {
            entries
                .iter()
                .position(|ref e| e.active_version && e.app.name == app_name)
        } else {
            None
        };

        // Set up the directory for this new version of the app
        let app_dir_str = format!("{}/{}/{}", self.apps_dir, app_name, metadata.version);
        let app_dir = Path::new(&app_dir_str);

        if app_dir.exists() {
            return Err(AppError::RegisterError {
                err: format!(
                    "App {} version {} already exists",
                    app_name, metadata.version
                ),
            });
        } else {
            fs::create_dir_all(app_dir)?;
        }

        // Copy everything into the official registry directory
        let files: Vec<PathBuf> = fs::read_dir(app_path)?
            .filter_map(|file| {
                if let Ok(entry) = file {
                    Some(entry.path())
                } else {
                    None
                }
            })
            .collect();

        fs_extra::copy_items(&files, app_dir, &fs_extra::dir::CopyOptions::new()).map_err(
            |error| {
                // Remove this new app version directory
                let _ = fs::remove_dir_all(app_dir);
                // Try to remove the parent directory. This will only work if no other versions of the
                // app exist.
                let _ = fs::remove_dir(format!("{}/{}", self.apps_dir, app_name));

                AppError::RegisterError {
                    err: format!("Error copying files into registry dir: {}", error),
                }
            },
        )?;

        let reg_entry = AppRegistryEntry {
            app: App {
<<<<<<< HEAD
                name: app_name.clone(),
                pid: 0,
                path: format!("{}/{}", app_dir_str, app_exec),
=======
                name: app_name,
                executable: format!("{}/{}", app_dir_str, app_exec),
>>>>>>> b29a6c7c
                version: metadata.version,
                author: metadata.author,
            },
            active_version: true,
        };

        // Add the new registry entry
        entries.push(reg_entry);
        // Create the app.toml file and save the metadata information
        entries[entries.len() - 1].save().or_else(|err| {
            // Remove this new app version directory
            let _ = fs::remove_dir_all(app_dir);
            // Try to remove the parent directory. This will only work if no other versions of the
            // app exist.
            let _ = fs::remove_dir(format!("{}/{}", self.apps_dir, app_name));
            Err(err)
        })?;

        // Mark the old version as inactive
        if let Some(index) = old_active {
            entries[index].active_version = false;
            entries[index].save()?
        }

        // Update the active app symlink
        self.set_active(&app_name, &app_dir_str)?;

        Ok(entries[entries.len() - 1].clone())
    }

    /// Uninstall a version of an application from the AppRegistry
    ///
    /// # Arguments
    ///
    /// * `app_name` - The name of the application
    /// * `version` - The version of the app to delete
    ///
    /// # Examples
    ///
    /// ```
    /// # use kubos_app::registry::AppRegistry;
    /// let registry = AppRegistry::new();
    /// registry.uninstall("my-app", "1.0");
    /// ```
    ///
    pub fn uninstall(&self, app_name: &str, version: &str) -> Result<bool, AppError> {
        let mut errors = None;

        // Delete the application files
        let app_dir = format!("{}/{}/{}", self.apps_dir, app_name, version);

        if let Err(error) = fs::remove_dir_all(app_dir) {
            errors = Some(format!("Failed to remove app directory: {}", error));
        }

        // If that was the last version, also remove the parent directory.
        // (If this call fails, it's probably because the directory wasn't empty because some
        // version of the app still exists, so ignore the error)
        let _ = fs::remove_dir(format!("{}/{}", self.apps_dir, app_name));

        // Remove the app entry from the registry list
        let mut entries = self
            .entries
            .lock()
            .map_err(|err| AppError::UninstallError {
                err: format!("Couldn't get entries mutex: {:?}", err),
            })?;

        match entries.binary_search_by(|ref e| {
            e.app
                .name
                .cmp(&String::from(app_name))
                .then(e.app.version.cmp(&String::from(version)))
        }) {
            Ok(index) => {
                entries.remove(index);
            }
            Err(_) => {
                if let Some(error) = errors {
                    errors = Some(format!(
                        "{}. {} version {} not found in registry",
                        error, app_name, version
                    ));
                } else {
                    errors = Some(format!(
                        "{} version {} not found in registry",
                        app_name, version
                    ));
                }
            }
        }

        match errors {
            Some(err) => Err(AppError::UninstallError { err }),
            None => Ok(true),
        }
    }

    /// Uninstall all versions of an application from the AppRegistry
    ///
    /// # Arguments
    ///
    /// * `app_name` - The name of the application
    ///
    /// # Examples
    ///
    /// ```
    /// # use kubos_app::registry::AppRegistry;
    /// let registry = AppRegistry::new();
    /// registry.uninstall("my-app", "1.0");
    /// ```
    ///
    pub fn uninstall_all(&self, app_name: &str) -> Result<bool, AppError> {
        let mut errors = vec![];

        // Delete the application files
        let app_dir = format!("{}/{}", self.apps_dir, app_name);

        if let Err(error) = fs::remove_dir_all(app_dir) {
            errors.push(format!("Failed to remove app directory: {}", error));
        }

        // Remove the active version symlink
        if let Err(error) = fs::remove_file(format!("{}/active/{}", self.apps_dir, app_name)) {
            errors.push(format!(
                "Failed to remove active symlink for {}: {}",
                app_name, error
            ));
        }

        match self.entries.lock() {
            Ok(mut entries) => {
                // Remove the app entries from the registry list.
                // `drain_filter` is currently a nightly-only function, so instead we'll just keep
                // the apps that don't have the name we're trying to remove...
                entries.retain(|entry| entry.app.name != app_name);
            }
            Err(err) => errors.push(format!("Couldn't get entries mutex: {:?}", err)),
        }

        if errors.is_empty() {
            Ok(true)
        } else {
            let err = errors.join(". ");
            Err(AppError::UninstallError { err })
        }
    }

    /// Start an application. If successful, returns the pid of the application process.
    ///
    /// # Arguments
    ///
    /// * `app_name` - The name of the app to start
    /// * `run_level` - Which Run Level to run the app with
    ///
    /// # Examples
    ///
    /// ```
    /// # use kubos_app::registry::{AppRegistry, RunLevel};
    /// let registry = AppRegistry::new();
    /// registry.start_app("my-app", RunLevel::OnCommand);
    /// ```
    pub fn start_app(
        &self,
        app_name: &str,
        run_level: &RunLevel,
        args: Option<Vec<String>>,
    ) -> Result<u32, AppError> {
        // Look up the active version of the requested application
        let app = {
            let entries = self.entries.lock().map_err(|err| AppError::StartError {
                err: format!("Couldn't get entries mutex: {:?}", err),
            })?;
            match entries
                .iter()
                .find(|ref e| e.active_version && e.app.name == app_name)
            {
                Some(entry) => entry.app.clone(),
                None => {
                    return Err(AppError::StartError {
                        err: format!("No active version found for app {}", app_name),
                    });
                }
            }
        };

        let app_path = PathBuf::from(&app.executable);
        if !app_path.exists() {
            let msg = match self.uninstall(&app.name, &app.version) {
                Ok(_) => format!(
                    "{} does not exist. {} version {} automatically uninstalled",
                    app.executable, app.name, app.version
                ),
                Err(error) => format!("{} does not exist. {}", app.executable, error),
            };

            return Err(AppError::StartError { err: msg });
        }

        let mut cmd = Command::new(app_path);

        cmd.arg("-r").arg(format!("{}", run_level));

        if let Some(add_args) = args {
            cmd.args(&add_args);
        }

        let mut child = cmd.spawn().map_err(|err| AppError::StartError {
            err: format!("Failed to spawn app: {:?}", err),
        })?;

        // Give the app a moment to run
        thread::sleep(Duration::from_millis(100));

        // See if the app already exited
        //
        // try_wait returns 1 of 3 things:
        //   - Ok(Some(status)) - App exited. Status is the exit code.
        //   - Ok(None) - App is still running
        //   - Err(err) - Something went wrong while trying to check if the app is still running.
        //                We're going to go ahead and assume that it is.
        if let Some(status) = child.try_wait().unwrap_or(None) {
            if !status.success() {
                Err(AppError::StartError {
                    err: format!("App returned {}", status),
                })
            } else {
                Ok(child.id())
            }
        } else {
            Ok(child.id())
        }
    }

    /// Call the active version of all registered applications with the "OnBoot" run level
    ///
    /// # Examples
    ///
    /// ```
    /// # use kubos_app::registry::{AppRegistry, RunLevel};
    /// let registry = AppRegistry::new();
    /// registry.run_onboot();
    /// ```
    pub fn run_onboot(&self) -> Result<(), AppError> {
        let mut apps_started = 0;
        let mut apps_not_started = 0;

        let active_symlink = PathBuf::from(format!("{}/active", self.apps_dir));
        if !active_symlink.exists() {
            return Err(AppError::FileError {
                err: "Failed to get list of active applications".to_owned(),
            });
        }

        for entry in fs::read_dir(active_symlink)? {
            match entry {
                Ok(file) => {
                    let name = file.file_name();
                    match self.start_app(&name.to_string_lossy(), &RunLevel::OnBoot, None) {
                        Ok(_) => apps_started += 1,
                        Err(error) => {
                            error!("Failed to start {}: {}", name.to_string_lossy(), error);
                            apps_not_started += 1
                        }
                    }
                }
                Err(_) => apps_not_started += 1,
            }
        }

        info!(
            "Apps started: {}, Apps failed: {}",
            apps_started, apps_not_started
        );

        if apps_not_started != 0 {
            return Err(AppError::SystemError {
                err: format!("Failed to start {} app/s", apps_not_started),
            });
        }

        Ok(())
    }
}<|MERGE_RESOLUTION|>--- conflicted
+++ resolved
@@ -287,14 +287,8 @@
 
         let reg_entry = AppRegistryEntry {
             app: App {
-<<<<<<< HEAD
                 name: app_name.clone(),
-                pid: 0,
-                path: format!("{}/{}", app_dir_str, app_exec),
-=======
-                name: app_name,
                 executable: format!("{}/{}", app_dir_str, app_exec),
->>>>>>> b29a6c7c
                 version: metadata.version,
                 author: metadata.author,
             },
