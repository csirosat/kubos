[package]
name = "telemetry-service"
version = "0.1.0"
authors = ["Ryan Plauche <ryan@kubos.co>"]

[dependencies]
cbor-protocol = { path = "../../libs/cbor-protocol" }
diesel = { version = "1.0.0", features = ["sqlite"] }
flate2 = "1.0"
juniper =  "0.9.2"
kubos-service = { path = "../kubos-service" }
kubos-telemetry-db = { path = "../../apis/telemetry-db-api" }
<<<<<<< HEAD
serde_json = "1.0"
=======
serde = "1.0"
serde_derive = "1.0"
serde_json = "1.0"
tar = "0.4"
>>>>>>> d8d2f171

[dev-dependencies]
tempfile = "3"<|MERGE_RESOLUTION|>--- conflicted
+++ resolved
@@ -4,20 +4,15 @@
 authors = ["Ryan Plauche <ryan@kubos.co>"]
 
 [dependencies]
-cbor-protocol = { path = "../../libs/cbor-protocol" }
 diesel = { version = "1.0.0", features = ["sqlite"] }
 flate2 = "1.0"
 juniper =  "0.9.2"
 kubos-service = { path = "../kubos-service" }
 kubos-telemetry-db = { path = "../../apis/telemetry-db-api" }
-<<<<<<< HEAD
-serde_json = "1.0"
-=======
 serde = "1.0"
 serde_derive = "1.0"
 serde_json = "1.0"
 tar = "0.4"
->>>>>>> d8d2f171
 
 [dev-dependencies]
 tempfile = "3"