--- conflicted
+++ resolved
@@ -36,19 +36,6 @@
         })
         .unwrap();
 
-<<<<<<< HEAD
-    let hosturl = config
-        .hosturl()
-        .ok_or({
-            error!("Failed to load service URL");
-            failure::format_err!("Failed to load service URL")
-        })
-        .unwrap();
-
-    info!("Starting file transfer service at {}", hosturl);
-
-=======
->>>>>>> 3fa376b6
     match recv_loop(&config) {
         Ok(()) => warn!("Service listener loop exited successfully?"),
         Err(err) => error!("Service listener exited early: {}", err),
