/*
 * KubOS HAL
 * Copyright (C) 2016 Kubos Corporation
 *
 * Licensed under the Apache License, Version 2.0 (the "License");
 * you may not use this file except in compliance with the License.
 * You may obtain a copy of the License at
 *
 *     http://www.apache.org/licenses/LICENSE-2.0
 *
 * Unless required by applicable law or agreed to in writing, software
 * distributed under the License is distributed on an "AS IS" BASIS,
 * WITHOUT WARRANTIES OR CONDITIONS OF ANY KIND, either express or implied.
 * See the License for the specific language governing permissions and
 * limitations under the License.
 */
 /**
<<<<<<< HEAD
   * @addtogroup GPIO
=======
   * @defgroup STM32F4_HAL_GPIO
   * @addtogroup STM32F4_HAL_GPIO
>>>>>>> a1fc3c4f
   * @{
   */
#ifndef KUBOS_HAL_STM32F4_PINS_H
#define KUBOS_HAL_STM32F4_PINS_H

#include "stm32f4xx.h"
#include "stm32f4xx_hal_gpio.h"

/** Number of available gpio pins */
#define K_NUM_PINS (16 * 5)

/** Green led pin */
#define K_LED_GREEN  K_LED_0
/** Led 0 pin */
#define K_LED_0      YOTTA_CFG_HARDWARE_PINS_LED1

/** Orange led pin */
#define K_LED_ORANGE K_LED_1
/** Led 1 pin */
#define K_LED_1      YOTTA_CFG_HARDWARE_PINS_LED2

/** Red led pin */
#define K_LED_RED    K_LED_2
/** Led 2 pin */
#define K_LED_2      YOTTA_CFG_HARDWARE_PINS_LED3

/** Blue led pin */
#define K_LED_BLUE   K_LED_3
/** Led 3 pin */
#define K_LED_3      YOTTA_CFG_HARDWARE_PINS_LED4

/** Number of available leds */
#define K_LED_COUNT  4

/** User button pin */
#define K_BUTTON_0   YOTTA_CFG_HARDWARE_PINS_USER_BUTTON

/** Derives gpio pin offset (within respective port) */
#define STM32F4_PIN_OFFSET(p) ((p) % 16)

/** Derives bit mask for gpio pin */
#define STM32F4_PIN_MASK(p) (1 << STM32F4_PIN_OFFSET(p))

/** Derives gpio port from pin number */
#define STM32F4_PIN_GPIO(p) ((GPIO_TypeDef *) (GPIOA_BASE + (((p) / 16) * 0x400)))

/** Derives AHB (hardware clock) bit from pin number */
#define STM32F4_PIN_AHB1ENR_BIT(p) (1 << ((p) / 16))

/** Checks if bit value in src is set */
#define CHECK_BIT(src, bit) (READ_BIT((src), (bit)) == (bit))

/** Checks until bit value in dest is set */
#define CHECK_SET_BIT(dest, bit) do { \
    uint32_t tmpreg = READ_BIT(dest, bit); \
    if (!tmpreg) { \
        SET_BIT(dest, bit); \
        /* Delay after an RCC peripheral clock enabling */ \
        tmpreg = READ_BIT(dest, bit);\
    } \
} while(0)

/**
 * Structure describing gpio pin
 */
typedef struct {
    /**
     * GPIO structure from STM32CubeF4 interface
     */
    GPIO_TypeDef *gpio;
    /**
     * Pin number
     */
    uint16_t pin;
    /**
     * AHB bit setting
     */
    uint32_t ahb1enr_bit;
} KPinDesc;

/**
 * All available GPIO pins for STM32F4
 */
typedef enum {
    PA0 = 0, PA1, PA2, PA3, PA4, PA5, PA6, PA7, PA8, PA9, PA10, PA11, PA12, PA13, PA14, PA15,
    PB0, PB1, PB2, PB3, PB4, PB5, PB6, PB7, PB8, PB9, PB10, PB11, PB12, PB13, PB14, PB15,
    PC0, PC1, PC2, PC3, PC4, PC5, PC6, PC7, PC8, PC9, PC10, PC11, PC12, PC13, PC14, PC15,
    PD0, PD1, PD2, PD3, PD4, PD5, PD6, PD7, PD8, PD9, PD10, PD11, PD12, PD13, PD14, PD15,
    PE0, PE1, PE2, PE3, PE4, PE5, PE6, PE7, PE8, PE9, PE10, PE11, PE12, PE13, PE14, PE15
} KPin;

#endif
/* @} */<|MERGE_RESOLUTION|>--- conflicted
+++ resolved
@@ -14,15 +14,11 @@
  * See the License for the specific language governing permissions and
  * limitations under the License.
  */
- /**
-<<<<<<< HEAD
-   * @addtogroup GPIO
-=======
-   * @defgroup STM32F4_HAL_GPIO
-   * @addtogroup STM32F4_HAL_GPIO
->>>>>>> a1fc3c4f
-   * @{
-   */
+/**
+ * @defgroup STM32F4_HAL_GPIO
+ * @addtogroup STM32F4_HAL_GPIO
+ * @{
+ */
 #ifndef KUBOS_HAL_STM32F4_PINS_H
 #define KUBOS_HAL_STM32F4_PINS_H
 
