/*
 * KubOS HAL
 * Copyright (C) 2016 Kubos Corporation
 *
 * Licensed under the Apache License, Version 2.0 (the "License");
 * you may not use this file except in compliance with the License.
 * You may obtain a copy of the License at
 *
 *     http://www.apache.org/licenses/LICENSE-2.0
 *
 * Unless required by applicable law or agreed to in writing, software
 * distributed under the License is distributed on an "AS IS" BASIS,
 * WITHOUT WARRANTIES OR CONDITIONS OF ANY KIND, either express or implied.
 * See the License for the specific language governing permissions and
 * limitations under the License.
 */
/**
<<<<<<< HEAD
  * @defgroup GPIO STM32F4 HAL GPIO Interface
  * @addtogroup GPIO
=======
  * @defgroup STM32F4_HAL_GPIO
  * @addtogroup STM32F4_HAL_GPIO
>>>>>>> a1fc3c4f
  * @{
  */
#ifndef STM32F4_GPIO_H
#define STM32F4_GPIO_H

void kprv_gpio_alt_config(GPIO_TypeDef* GPIOx, uint16_t GPIO_PinSource, uint8_t GPIO_AF);

#endif

/* @} */<|MERGE_RESOLUTION|>--- conflicted
+++ resolved
@@ -15,15 +15,10 @@
  * limitations under the License.
  */
 /**
-<<<<<<< HEAD
-  * @defgroup GPIO STM32F4 HAL GPIO Interface
-  * @addtogroup GPIO
-=======
-  * @defgroup STM32F4_HAL_GPIO
-  * @addtogroup STM32F4_HAL_GPIO
->>>>>>> a1fc3c4f
-  * @{
-  */
+ * @defgroup STM32F4_HAL_GPIO STM32F4 HAL GPIO Interface
+ * @addtogroup STM32F4_HAL_GPIO
+ * @{
+ */
 #ifndef STM32F4_GPIO_H
 #define STM32F4_GPIO_H
 
