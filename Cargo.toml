[workspace]
# This contains just pure Rust crates to allow for running
# cargo commands without C-build dependencies
default-members = [
"apis/app-api/rust",
"apis/adcs-api",
"apis/clyde-3g-eps-api",
"apis/eps-api",
"apis/mai400-api",
"apis/novatel-oem6-api",
"apis/nsl-duplex-d2",
"apps/obc-hs",
"apis/rust-radio-api",
"apis/system-api",
"apis/telemetry-db-api",
"clients/kubos-file-client",
"clients/kubos-shell-client",
"clients/uart-comms-client",
"examples/rust-mission-app",
"examples/rust-service",
"examples/serial-comms-service",
"examples/udp-service-client",
"hal/rust-hal/rust-i2c",
"hal/rust-hal/rust-uart",
"kubos-build-helper",
"libs/cbor-protocol",
"libs/channel-protocol",
"libs/comms-service",
"libs/file-protocol",
"libs/shell-protocol",
"services/app-service",
"services/gomspace-p31u-service",
"services/clyde-3g-eps-service",
"services/monitor-service",
"services/file-service",
"services/kubos-service",
"services/local-comms-service",
"services/mai400-service",
"services/nsl-duplex-d2-comms-service",
"services/novatel-oem6-service",
"services/scheduler-service",
"services/shell-service",
"services/telemetry-service",
"test/benchmark/db-test",
"test/integration/linux/mai400",
"test/integration/large_download",
"test/integration/large_upload",
"utils"
]

# This *must* contain all crates in this workspace
members=[
# Pure Rust crates
"apis/app-api/rust",
"apis/adcs-api",
"apis/clyde-3g-eps-api",
"apis/eps-api",
"apis/mai400-api",
"apis/novatel-oem6-api",
"apps/obc-hs",
"apis/nsl-duplex-d2",
"apis/rust-radio-api",
"apis/system-api",
"apis/telemetry-db-api",
"clients/kubos-file-client",
"clients/kubos-shell-client",
"clients/uart-comms-client",
"examples/rust-mission-app",
"examples/rust-service",
"examples/serial-comms-service",
"examples/udp-service-client",
"hal/rust-hal/rust-i2c",
"hal/rust-hal/rust-uart",
"kubos-build-helper",
"libs/cbor-protocol",
"libs/channel-protocol",
"libs/comms-service",
"libs/file-protocol",
"libs/shell-protocol",
"services/app-service",
"services/gomspace-p31u-service",
"services/clyde-3g-eps-service",
"services/monitor-service",
"services/file-service",
"services/kubos-service",
"services/local-comms-service",
"services/mai400-service",
"services/nsl-duplex-d2-comms-service",
"services/novatel-oem6-service",
"services/scheduler-service",
"services/shell-service",
"services/telemetry-service",
"test/benchmark/db-test",
"test/integration/linux/mai400",
"test/integration/large_download",
"test/integration/large_upload",
"utils",
# Rust + C crates
"apis/isis-ants-api",
"apis/isis-imtq-api",
"apis/isis-iobc-supervisor",
"apis/gomspace-p31u-api",
"examples/rust-c-service/extern-lib",
"examples/rust-c-service/service",
"services/iobc-supervisor-service",
"services/isis-ants-service",
"test/integration/linux/isis-ants"
]

exclude = [
"apis/nosengine-rust",
"test/integration/nosengine-rust"
]

[profile.release]
lto = true
opt-level = "s"
panic = "abort"
codegen-units = 1

[profile.dev]
panic = "abort"
lto = true
codegen-units = 1

[profile.bench]
#lto = true
opt-level = 0
panic = "abort"
#codegen-units = 1

<<<<<<< HEAD
#[patch.crates-io]
#nix = { path = "../uclinux-port/dependencies/nix" }
#libc = { path = "../uclinux-port/dependencies/libc" }
#backtrace = { path = "../uclinux-port/dependencies/backtrace-rs" }
#mio = { path = "../uclinux-port/dependencies/mio" }
#filetime = { path = "../uclinux-port/dependencies/filetime" }
=======
[patch.crates-io]
nix = { git = "https://github.com/kubos/nix", branch = "uclibc-fix"}
libc = { git = "https://github.com/kubos/libc", branch = "uclibc-fixes"}
backtrace = { git = "https://github.com/kubos/backtrace-rs", branch = "uclibc-fixes"}
mio = { git = "https://github.com/kubos/mio", branch = "uclibc-fixes"}
>>>>>>> 6e6a0bbb
<|MERGE_RESOLUTION|>--- conflicted
+++ resolved
@@ -129,17 +129,8 @@
 panic = "abort"
 #codegen-units = 1
 
-<<<<<<< HEAD
-#[patch.crates-io]
-#nix = { path = "../uclinux-port/dependencies/nix" }
-#libc = { path = "../uclinux-port/dependencies/libc" }
-#backtrace = { path = "../uclinux-port/dependencies/backtrace-rs" }
-#mio = { path = "../uclinux-port/dependencies/mio" }
-#filetime = { path = "../uclinux-port/dependencies/filetime" }
-=======
 [patch.crates-io]
 nix = { git = "https://github.com/kubos/nix", branch = "uclibc-fix"}
 libc = { git = "https://github.com/kubos/libc", branch = "uclibc-fixes"}
 backtrace = { git = "https://github.com/kubos/backtrace-rs", branch = "uclibc-fixes"}
-mio = { git = "https://github.com/kubos/mio", branch = "uclibc-fixes"}
->>>>>>> 6e6a0bbb
+mio = { git = "https://github.com/kubos/mio", branch = "uclibc-fixes"}