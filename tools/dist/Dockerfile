<<<<<<< HEAD
# kubos/kubos-dev:1.13.0
=======
# kubos/kubos-dev:0.1.13
>>>>>>> 773ee58b

FROM phusion/baseimage:0.9.22

MAINTAINER catherine@kubos.com, ryan@kubos.com

RUN apt-get update -y

<<<<<<< HEAD
RUN apt-get upgrade -y python3.5
=======
RUN apt-get upgrade -y python2.7
>>>>>>> 773ee58b
RUN apt-get install -y pkg-config
RUN apt-get install -y build-essential 
RUN apt-get install -y python-setuptools build-essential 
RUN apt-get install -y git
RUN apt-get install -y cmake
RUN apt-get install -y unzip wget
RUN apt-get install -y sqlite3 libsqlite3-dev
RUN apt-get install -y libssl-dev

#do the pip setup and installation things
RUN easy_install pip
<<<<<<< HEAD
# Set up pip for Python3.5
RUN apt-get install -y python3-pip
=======
>>>>>>> 773ee58b

#Kubos Linux setup
RUN echo "Installing Kubos Linux Toolchain"

RUN wget https://s3.amazonaws.com/kubos-world-readable-assets/iobc_toolchain.tar.gz
RUN tar -xf ./iobc_toolchain.tar.gz -C /usr/bin
RUN rm ./iobc_toolchain.tar.gz

RUN wget https://s3.amazonaws.com/kubos-world-readable-assets/bbb_toolchain.tar.gz
RUN tar -xf ./bbb_toolchain.tar.gz -C /usr/bin
RUN rm ./bbb_toolchain.tar.gz

# Setup Python package dependencies
<<<<<<< HEAD
RUN pip3 install toml
RUN pip3 install mock
RUN pip3 install responses
=======
RUN pip install toml
RUN pip install mock
>>>>>>> 773ee58b

# Setup rust stuff
RUN curl https://sh.rustup.rs -sSf | sh -s -- -y
ENV PATH "$PATH:/root/.cargo/bin"
RUN rustup target install arm-unknown-linux-gnueabihf
RUN rustup target install armv5te-unknown-linux-gnueabi
RUN /root/.cargo/bin/cargo install --git https://github.com/kubos/cargo-kubos
COPY cargo_config /root/.cargo/config

#Tools to generate docs
RUN apt-get install -y doxygen graphviz plantuml
RUN pip install Sphinx==1.5.6
RUN pip install breathe
RUN pip install sphinx-rtd-theme==0.2.4
RUN pip install sphinxcontrib-plantuml sphinxcontrib-versioning
RUN pip install sphinx-jsondomain

ENV PATH "$PATH:/usr/bin/iobc_toolchain/usr/bin:/usr/bin/bbb_toolchain/usr/bin"<|MERGE_RESOLUTION|>--- conflicted
+++ resolved
@@ -1,8 +1,4 @@
-<<<<<<< HEAD
 # kubos/kubos-dev:1.13.0
-=======
-# kubos/kubos-dev:0.1.13
->>>>>>> 773ee58b
 
 FROM phusion/baseimage:0.9.22
 
@@ -10,11 +6,7 @@
 
 RUN apt-get update -y
 
-<<<<<<< HEAD
 RUN apt-get upgrade -y python3.5
-=======
-RUN apt-get upgrade -y python2.7
->>>>>>> 773ee58b
 RUN apt-get install -y pkg-config
 RUN apt-get install -y build-essential 
 RUN apt-get install -y python-setuptools build-essential 
@@ -26,11 +18,9 @@
 
 #do the pip setup and installation things
 RUN easy_install pip
-<<<<<<< HEAD
+
 # Set up pip for Python3.5
 RUN apt-get install -y python3-pip
-=======
->>>>>>> 773ee58b
 
 #Kubos Linux setup
 RUN echo "Installing Kubos Linux Toolchain"
@@ -44,14 +34,9 @@
 RUN rm ./bbb_toolchain.tar.gz
 
 # Setup Python package dependencies
-<<<<<<< HEAD
 RUN pip3 install toml
 RUN pip3 install mock
 RUN pip3 install responses
-=======
-RUN pip install toml
-RUN pip install mock
->>>>>>> 773ee58b
 
 # Setup rust stuff
 RUN curl https://sh.rustup.rs -sSf | sh -s -- -y
