--- conflicted
+++ resolved
@@ -24,14 +24,11 @@
 # "ipc"]
 
 DOCS_DIRS = [
-"hal/kubos-hal",
-"hal/kubos-hal-stm32f4",
-<<<<<<< HEAD
-"libcsp",
-"freertos/os"
-=======
-"hal/kubos-hal-iobc"
->>>>>>> d200fd5d
+    "freertos/os",
+    "libcsp",
+    "hal/kubos-hal",
+    "hal/kubos-hal-iobc",
+    "hal/kubos-hal-stm32f4"
 ]
 
 def gendocs_xml(dir, doxyfile, version, doc_dir):
