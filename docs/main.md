### Kubos

The Kubos platform provides small satellite developers the tools and libraries necessary to quickly bring up space ready software. We leverage multiple existing open source projects like FreeRTOS and CSP, along with our own custom framework and SDK.

Looking to build an application on Kubos? Check out our [quick start guide](docs/first-project.md).

Having issues? Want a new feature? [Come talk to us!](https://slack.kubos.co/)

If for some reason Slack won't work for you, feel free to email us at info@kubos.co.

## Docs

 - [Changelog](docs/changelog.md)


### Kubos SDK

 - [Installing Kubos SDK](docs/sdk-installing.md)

 - [Creating your first project](docs/first-project.md)

 - [Kubos SDK Cheat Sheet](docs/sdk-cheatsheet.md)

 - [Kubos CLI Command Reference](docs/sdk-reference.md)

 - [Upgrading Kubos SDK](docs/sdk-upgrading.md)

### KubOS RT

 - [MSP430 Launchpad Guide](docs/msp430-launchpad-guide.md)

 - [STM32F4 Discovery Board Guide](docs/stm32f4-discovery-board-guide.md)

### KubOS Linux

 - [User Applications on iOBC](docs/user-app-on-iobc.md)

 - [Command and Control](docs/command-and-control.md)
 
### Developer and SysAdmin Docs

 - [Contributing to the Kubos Project](docs/contribution-process.md)
 
 - [Kubos Naming and Coding Standards](docs/kubos-standards.md)
 
 - [Kubos Module Development](docs/kubos-development.md)
 
 - [KubOS Linux Overview](docs/kubos-linux-overview.md)

 - [KubOS Linux on iOBC](docs/kubos-linux-on-iobc.md)
<<<<<<< HEAD
 
 - [Upgrade KubOS Linux](docs/kubos-linux-upgrade.md)
 
=======

 - [Working with the iOBC](docs/working-with-the-iobc.md)
 
 - [KubOS Linux Upgrades](docs/kubos-linux-upgrade.md)
  
 - [KubOS Linux Recovery](docs/kubos-linux-recovery.md)
 
 - [Command and Control](docs/command-and-control.md)

>>>>>>> 5b1c9cad

## Top Level APIs

 - [Kubos HAL](./kubos-hal/index.html)

 - [Kubos Core](./kubos-core/index.html)

 - [FreeRTOS](./freertos/index.html)

 - [CSP](./libcsp/index.html)

 - [Telemetry](./telemetry/index.html)

 - [Telemetry Aggregator](./telemetry-aggregator/index.html)

 - [Telemetry Storage](./telemetry-storage/index.html)

 - [IPC](./ipc/index.html)<|MERGE_RESOLUTION|>--- conflicted
+++ resolved
@@ -33,7 +33,7 @@
 
 ### KubOS Linux
 
- - [User Applications on iOBC](docs/user-app-on-iobc.md)
+ - [Working with the iOBC](docs/working-with-the-iobc.md)
 
  - [Command and Control](docs/command-and-control.md)
  
@@ -48,21 +48,11 @@
  - [KubOS Linux Overview](docs/kubos-linux-overview.md)
 
  - [KubOS Linux on iOBC](docs/kubos-linux-on-iobc.md)
-<<<<<<< HEAD
- 
- - [Upgrade KubOS Linux](docs/kubos-linux-upgrade.md)
- 
-=======
-
- - [Working with the iOBC](docs/working-with-the-iobc.md)
  
  - [KubOS Linux Upgrades](docs/kubos-linux-upgrade.md)
   
  - [KubOS Linux Recovery](docs/kubos-linux-recovery.md)
- 
- - [Command and Control](docs/command-and-control.md)
 
->>>>>>> 5b1c9cad
 
 ## Top Level APIs
 
