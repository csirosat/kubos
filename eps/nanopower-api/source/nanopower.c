--- conflicted
+++ resolved
@@ -685,36 +685,7 @@
 KEPSStatus k_eps_passthrough(const uint8_t * tx, int tx_len, uint8_t * rx,
                              int rx_len)
 {
-<<<<<<< HEAD
-    if (tx == NULL || tx_len < 1 || (rx == NULL && rx_len != 0) || (rx != NULL && rx_len == 0))
-    {
-        return EPS_ERROR_CONFIG;
-    }
-
-    KI2CStatus status;
-
-    status = k_i2c_write(eps_bus, eps_addr, (uint8_t *) tx, tx_len);
-    if (status != I2C_OK)
-    {
-        fprintf(stderr, "Failed to send EPS passthrough packet: %d\n", status);
-        return EPS_ERROR;
-    }
-
-    if (rx_len != 0)
-    {
-        status = k_i2c_read(eps_bus, eps_addr, rx, rx_len);
-        if (status != I2C_OK)
-        {
-            fprintf(stderr, "Failed to read EPS passthrough response: %d\n",
-                    status);
-            return EPS_ERROR;
-        }
-    }
-
-    return EPS_OK;
-=======
     return kprv_eps_transfer(tx, tx_len, rx, rx_len);
->>>>>>> e753de8a
 }
 
 KEPSStatus kprv_eps_transfer(const uint8_t * tx, int tx_len, uint8_t * rx,
