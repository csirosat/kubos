/*
 * KubOS HAL
 * Copyright (C) 2016 Kubos Corporation
 *
 * Licensed under the Apache License, Version 2.0 (the "License");
 * you may not use this file except in compliance with the License.
 * You may obtain a copy of the License at
 *
 *     http://www.apache.org/licenses/LICENSE-2.0
 *
 * Unless required by applicable law or agreed to in writing, software
 * distributed under the License is distributed on an "AS IS" BASIS,
 * WITHOUT WARRANTIES OR CONDITIONS OF ANY KIND, either express or implied.
 * See the License for the specific language governing permissions and
 * limitations under the License.
 */

#if (defined YOTTA_CFG_HARDWARE_UART) && (YOTTA_CFG_HARDWARE_UART_COUNT > 0)
#include "kubos-hal/uart.h"
#include <string.h>

static KUART k_uarts[K_NUM_UARTS];

<<<<<<< HEAD
/**
 * Returns rx pin for specified uart interface
 * @param uart uart interface number
 * @return int rx pin
 */
int k_uart_rx_pin(KUARTNum uart) {
    switch (uart) {
#ifdef YOTTA_CFG_HARDWARE_UART_UART1_RX
        case K_UART1: return YOTTA_CFG_HARDWARE_UART_UART1_RX;
#endif
#ifdef YOTTA_CFG_HARDWARE_UART_UART2_RX
        case K_UART2: return YOTTA_CFG_HARDWARE_UART_UART2_RX;
#endif
#ifdef YOTTA_CFG_HARDWARE_UART_UART3_RX
        case K_UART3: return YOTTA_CFG_HARDWARE_UART_UART3_RX;
#endif
#ifdef YOTTA_CFG_HARDWARE_UART_UART4_RX
        case K_UART4: return YOTTA_CFG_HARDWARE_UART_UART4_RX;
#endif
#ifdef YOTTA_CFG_HARDWARE_UART_UART5_RX
        case K_UART5: return YOTTA_CFG_HARDWARE_UART_UART5_RX;
#endif
#ifdef YOTTA_CFG_HARDWARE_UART_UART6_RX
        case K_UART6: return YOTTA_CFG_HARDWARE_UART_UART6_RX;
#endif
    }
    return -1;
}

/**
 * Returns tx pin for specified uart interface
 * @param uart uart interface number
 * @return int tx pin
 */
int k_uart_tx_pin(KUARTNum uart) {
    switch (uart) {
#ifdef YOTTA_CFG_HARDWARE_UART_UART1_TX
        case K_UART1: return YOTTA_CFG_HARDWARE_UART_UART1_TX;
#endif
#ifdef YOTTA_CFG_HARDWARE_UART_UART2_TX
        case K_UART2: return YOTTA_CFG_HARDWARE_UART_UART2_TX;
#endif
#ifdef YOTTA_CFG_HARDWARE_UART_UART3_TX
        case K_UART3: return YOTTA_CFG_HARDWARE_UART_UART3_TX;
#endif
#ifdef YOTTA_CFG_HARDWARE_UART_UART4_TX
        case K_UART4: return YOTTA_CFG_HARDWARE_UART_UART4_TX;
#endif
#ifdef YOTTA_CFG_HARDWARE_UART_UART5_TX
        case K_UART5: return YOTTA_CFG_HARDWARE_UART_UART5_TX;
#endif
#ifdef YOTTA_CFG_HARDWARE_UART_UART6_TX
        case K_UART6: return YOTTA_CFG_HARDWARE_UART_UART6_TX;
#endif
    }
    return -1;
}

static inline BaseType_t queue_push(QueueHandle_t *queue, char c,
                                    TickType_t timeout, void *task_woken)
=======
static inline int queue_push(csp_queue_handle_t *queue, char c,
                                    int timeout, void *task_woken)
>>>>>>> 0292b11b
{
    if (!task_woken) {
        return csp_queue_enqueue(queue, &c, timeout);
    } else {
        return csp_queue_enqueue_isr(queue, &c, task_woken);
    }
}

KUART* kprv_uart_get(KUARTNum uart)
{
	//Validate UART number
	if(uart < 0 || uart > (K_NUM_UARTS-1))
	{
		return 0;
	}

    return &k_uarts[uart];
}

KUARTConf k_uart_conf_defaults(void)
{
    return (KUARTConf) {
        .baud_rate = YOTTA_CFG_HARDWARE_UART_DEFAULTS_BAUDRATE,
        .word_len = YOTTA_CFG_HARDWARE_UART_DEFAULTS_WORDLEN,
        .stop_bits = YOTTA_CFG_HARDWARE_UART_DEFAULTS_STOPBITS,
        .parity = YOTTA_CFG_HARDWARE_UART_DEFAULTS_PARITY,
        .rx_queue_len = YOTTA_CFG_HARDWARE_UART_DEFAULTS_RXQUEUELEN,
        .tx_queue_len = YOTTA_CFG_HARDWARE_UART_DEFAULTS_TXQUEUELEN,
    };
}

int k_uart_init(KUARTNum uart, KUARTConf *conf)
{
    KUART *k_uart = &k_uarts[uart];
    memcpy(&k_uart->conf, conf, sizeof(KUARTConf));

    k_uart->dev = uart;
    k_uart->rx_queue = csp_queue_create(k_uart->conf.rx_queue_len, sizeof(char));
    k_uart->tx_queue = csp_queue_create(k_uart->conf.tx_queue_len, sizeof(char));

    return kprv_uart_dev_init(uart);
}

void k_uart_terminate(KUARTNum uart)
{
    KUART *k_uart = &k_uarts[uart];

    kprv_uart_dev_terminate(uart);

    csp_queue_remove(k_uart->rx_queue);
    k_uart->rx_queue = NULL;
    csp_queue_remove(k_uart->tx_queue);
    k_uart->tx_queue = NULL;
}

void k_uart_console_init(void)
{
    KUARTConf conf = k_uart_conf_defaults();
    conf.baud_rate = K_UART_CONSOLE_BAUDRATE;
    // TODO: allow more configuration of console UART device

    k_uart_init(K_UART_CONSOLE, &conf);
}

int k_uart_read(KUARTNum uart, char *ptr, int len)
{
    int i = 0;
<<<<<<< HEAD
    BaseType_t result;

    for (; i < len; i++, ptr++) {
        result = xQueueReceive(k_uarts[uart].rx_queue, ptr, 0);
        if (result != pdTRUE) {
            return i;
=======
    int result;
    if ((k_uarts[uart].rx_queue != NULL) && (ptr != NULL))
    {
        for (; i < len; i++, ptr++) {
            result = csp_queue_dequeue(k_uarts[uart].rx_queue, ptr, 0);
            if (result != CSP_QUEUE_OK) {
                return i;
            }
>>>>>>> 0292b11b
        }
    }

    return i;
}

int k_uart_write(KUARTNum uart, char *ptr, int len)
{
    int i = 0;
    if ((k_uarts[uart].tx_queue != NULL) && (ptr != NULL))
    {
        for (; i < len; i++, ptr++) {
            int result = queue_push(k_uarts[uart].tx_queue, *ptr, CSP_MAX_DELAY, NULL);
            if (result != CSP_QUEUE_OK) {
                return i;
            }
            kprv_uart_enable_tx_int(uart);
        }
    }
    return i;
}

int k_uart_rx_queue_len(KUARTNum uart)
{
    if (k_uarts[uart].rx_queue != NULL)
    {
        return (int) csp_queue_size(k_uarts[uart].rx_queue);
    }
    return 0;
}

void k_uart_rx_queue_push(KUARTNum uart, char c, void *task_woken)
{
    queue_push(k_uarts[uart].rx_queue, c, 0, task_woken);
}

#endif<|MERGE_RESOLUTION|>--- conflicted
+++ resolved
@@ -21,7 +21,6 @@
 
 static KUART k_uarts[K_NUM_UARTS];
 
-<<<<<<< HEAD
 /**
  * Returns rx pin for specified uart interface
  * @param uart uart interface number
@@ -80,12 +79,8 @@
     return -1;
 }
 
-static inline BaseType_t queue_push(QueueHandle_t *queue, char c,
-                                    TickType_t timeout, void *task_woken)
-=======
 static inline int queue_push(csp_queue_handle_t *queue, char c,
                                     int timeout, void *task_woken)
->>>>>>> 0292b11b
 {
     if (!task_woken) {
         return csp_queue_enqueue(queue, &c, timeout);
@@ -153,14 +148,6 @@
 int k_uart_read(KUARTNum uart, char *ptr, int len)
 {
     int i = 0;
-<<<<<<< HEAD
-    BaseType_t result;
-
-    for (; i < len; i++, ptr++) {
-        result = xQueueReceive(k_uarts[uart].rx_queue, ptr, 0);
-        if (result != pdTRUE) {
-            return i;
-=======
     int result;
     if ((k_uarts[uart].rx_queue != NULL) && (ptr != NULL))
     {
@@ -169,7 +156,6 @@
             if (result != CSP_QUEUE_OK) {
                 return i;
             }
->>>>>>> 0292b11b
         }
     }
 
