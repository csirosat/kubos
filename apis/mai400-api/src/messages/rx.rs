//
// Copyright (C) 2018 Kubos Corporation
//
// Licensed under the Apache License, Version 2.0 (the "License")
// you may not use this file except in compliance with the License.
// You may obtain a copy of the License at
//
// http://www.apache.org/licenses/LICENSE-2.0
//
// Unless required by applicable law or agreed to in writing, software
// distributed under the License is distributed on an "AS IS" BASIS,
// WITHOUT WARRANTIES OR CONDITIONS OF ANY KIND, either express or implied.
// See the License for the specific language governing permissions and
// limitations under the License.
//

use crc16::*;
use byteorder::{LittleEndian, ReadBytesExt};
use nom::*;
use std::io::Cursor;
use super::*;

/// Standard telemetry packet sent by the MAI-400 every 250ms
#[derive(Clone, Debug, Default, PartialEq)]
pub struct StandardTelemetry {
    /// Rotating variable indicator
    pub tlm_counter: u8,
    /// UTC Time in Seconds
    pub gps_time: u32,
    /// 4 Hz Subsecond counter
    pub time_subsec: u8,
    /// Valid Command Counter
    pub cmd_valid_cntr: u16,
    /// Invalid Command Counter. Number of commands which did not pass command verification.
    pub cmd_invalid_cntr: u16,
    /// Invalid Command CRC Counter. Number of command messages received with invalid checksums
    pub cmd_invalid_chksum_cntr: u16,
    /// Last valid CCT command received
    pub last_command: u8,
    /// Commanded ACS Mode
    pub acs_mode: u8,
    /// Raw sun sensor outputs
    pub css: [u16; 6],
    /// Whether the device is eclipsed or not
    pub eclipse_flag: u8,
    /// Unit Sun Vector in Body Frame
    pub sun_vec_b: [i16; 3],
    /// Magnetometer Reading (inc. bias and gain)
    pub i_b_field_meas: [i16; 3],
    /// Rate of Change of Magnetic field Vector in Body Frame
    pub bd: [f32; 3],
    /// RWS Commanded Wheel Speed, lsb: 1 RPM
    pub rws_speed_cmd: [i16; 3],
    /// RWS Wheel Speeds, lsb: 1 RPM
    pub rws_speed_tach: [i16; 3],
    /// Commanded Wheel Torque computed by ADACS (mNm)
    pub rwa_torque_cmd: [f32; 3],
    /// RWS Torque Command to wheel
    pub gc_rwa_torque_cmd: [i8; 3],
    /// Torque Coil Command computed by ADACS (Am<sup>2</sup>)
    pub torque_coil_cmd: [f32; 3],
    /// Torque Coil Command (lsb)
    pub gc_torque_coil_cmd: [i8; 3],
    /// Commanded orbit-to-body quaternion
    pub qbo_cmd: [i16; 4],
    /// Current Estimated Orbit-to-Body Quaternion
    pub qbo_hat: [i16; 4],
    /// Angle to Go in radians
    pub angle_to_go: f32,
    /// Error between command and estimate Qbo
    pub q_error: [i16; 4],
    /// Body rate in body frame (rad/sec).
    pub omega_b: [f32; 3],
    /// Rotating variable A. Use [RotatingTelemetry](struct.RotatingTelemetry.html) struct if interaction is needed
    pub rotating_variable_a: u32,
    /// Rotating variable B. Use [RotatingTelemetry](struct.RotatingTelemetry.html) struct if interaction is needed
    pub rotating_variable_b: u32,
    /// Rotating variable C. Use [RotatingTelemetry](struct.RotatingTelemetry.html) struct if interaction is needed
    pub rotating_variable_c: u32,
    /// Nadir vectors in Body
    pub nb: [i16; 3],
    /// Nadir vectors in ECI frame
    pub neci: [i16; 3],
}

impl StandardTelemetry {
    /// Constructor. Converts a raw data array received from the MAI-400 into a usable structure
    pub fn new(mut msg: Vec<u8>) -> Option<Self> {

        // Get the CRC bytes
        let len = msg.len() - 2;

        let mut crc = Cursor::new(msg.split_off(len));
        let crc = crc.read_u16::<LittleEndian>().unwrap_or(0);

        // Get the calculated CRC
        let mut calc: u16 = 0;
        for byte in msg.iter() {
            calc += *byte as u16;
        }

        // Make sure they match
        match calc == crc {
            true => Some(standardtelem(&msg).unwrap().1),
            false => {
                //println!("Checksum mismatch: {:X} {:X}", calc, crc);
                None
            }
        }
    }
}

named!(standardtelem(&[u8]) -> StandardTelemetry,
    do_parse!(
        le_u16 >>
        tlm_counter: le_u8 >>
        gps_time: le_u32 >>
        time_subsec: le_u8 >>
        cmd_valid_cntr: le_u16 >>
        cmd_invalid_cntr: le_u16 >>
        cmd_invalid_chksum_cntr: le_u16 >>
        last_command: le_u8 >>
        acs_mode: le_u8 >>
        css_0: le_u16 >>
        css_1: le_u16 >>
        css_2: le_u16 >>
        css_3: le_u16 >>
        css_4: le_u16 >>
        css_5: le_u16 >>
        eclipse_flag: le_u8 >>
        sun_vec_b_0: le_i16 >>
        sun_vec_b_1: le_i16 >>
        sun_vec_b_2: le_i16 >>
        i_b_field_meas_0: le_i16 >>
        i_b_field_meas_1: le_i16 >>
        i_b_field_meas_2: le_i16 >>
        bd_0: le_f32 >>
        bd_1: le_f32 >>
        bd_2: le_f32 >>
        rws_speed_cmd_0: le_i16 >>
        rws_speed_cmd_1: le_i16 >>
        rws_speed_cmd_2: le_i16 >>
        rws_speed_tach_0: le_i16 >>
        rws_speed_tach_1: le_i16 >>
        rws_speed_tach_2: le_i16 >>
        rwa_torque_cmd_0: le_f32 >>
        rwa_torque_cmd_1: le_f32 >>
        rwa_torque_cmd_2: le_f32 >>
        gc_rwa_torque_cmd_0: le_i8 >>
        gc_rwa_torque_cmd_1: le_i8 >>
        gc_rwa_torque_cmd_2: le_i8 >>
        torque_coil_cmd_0: le_f32 >>
        torque_coil_cmd_1: le_f32 >>
        torque_coil_cmd_2: le_f32 >>
        gc_torque_coil_cmd_0: le_i8 >>
        gc_torque_coil_cmd_1: le_i8 >>
        gc_torque_coil_cmd_2: le_i8 >>
        qbo_cmd_0: le_i16 >>
        qbo_cmd_1: le_i16 >>
        qbo_cmd_2: le_i16 >>
        qbo_cmd_3: le_i16 >>
        qbo_hat_0: le_i16 >>
        qbo_hat_1: le_i16 >>
        qbo_hat_2: le_i16 >>
        qbo_hat_3: le_i16 >>
        angle_to_go: le_f32 >>
        q_error_0: le_i16 >>
        q_error_1: le_i16 >>
        q_error_2: le_i16 >>
        q_error_3: le_i16 >>
        omega_b_0: le_f32 >>
        omega_b_1: le_f32 >>
        omega_b_2: le_f32 >>
        rotating_variable_a: le_u32 >>
        rotating_variable_b: le_u32 >>
        rotating_variable_c: le_u32 >>
        nb_0: le_i16 >>
        nb_1: le_i16 >>
        nb_2: le_i16 >>
        neci_0: le_i16 >>
        neci_1: le_i16 >>
        neci_2: le_i16 >>
        (StandardTelemetry{
            tlm_counter,
            gps_time,
            time_subsec,
            cmd_valid_cntr,
            cmd_invalid_cntr,
            cmd_invalid_chksum_cntr,
            last_command,
            acs_mode,
            css: [
                css_0,
                css_1,
                css_2,
                css_3,
                css_4,
                css_5
            ],
            eclipse_flag,
            sun_vec_b: [
                sun_vec_b_0,
                sun_vec_b_1,
                sun_vec_b_2
            ],
            i_b_field_meas: [
                i_b_field_meas_0,
                i_b_field_meas_1,
                i_b_field_meas_2
            ],
            bd: [
                bd_0,
                bd_1,
                bd_2
            ],
            rws_speed_cmd: [
                rws_speed_cmd_0,
                rws_speed_cmd_1,
                rws_speed_cmd_2
            ],
            rws_speed_tach: [
                rws_speed_tach_0,
                rws_speed_tach_1,
                rws_speed_tach_2
            ],
            rwa_torque_cmd: [
                rwa_torque_cmd_0,
                rwa_torque_cmd_1,
                rwa_torque_cmd_2
            ],
            gc_rwa_torque_cmd: [
                gc_rwa_torque_cmd_0,
                gc_rwa_torque_cmd_1,
                gc_rwa_torque_cmd_2
            ],
            torque_coil_cmd: [
                torque_coil_cmd_0,
                torque_coil_cmd_1,
                torque_coil_cmd_2
            ],
            gc_torque_coil_cmd: [
                gc_torque_coil_cmd_0,
                gc_torque_coil_cmd_1,
                gc_torque_coil_cmd_2
            ],
            qbo_cmd: [
                qbo_cmd_0,
                qbo_cmd_1,
                qbo_cmd_2,
                qbo_cmd_3
            ],
            qbo_hat: [
                qbo_hat_0,
                qbo_hat_1,
                qbo_hat_2,
                qbo_hat_3
            ],
            angle_to_go,
            q_error: [
                q_error_0,
                q_error_1,
                q_error_2,
                q_error_3
            ],
            omega_b: [
                omega_b_0,
                omega_b_1,
                omega_b_2
            ],
            rotating_variable_a,
            rotating_variable_b,
            rotating_variable_c,
            nb: [
                nb_0,
                nb_1,
                nb_2
            ],
            neci: [
                neci_0,
                neci_1,
                neci_2
            ]
        })
    )
);

/// Raw accelerometer and gyroscope data
#[derive(Clone, Debug, Default, PartialEq)]
pub struct RawIMU {
    /// Accelerometer (X, Y, Z)  (3.9 mg/lsb)
    pub accel: [i16; 3],
    /// Gyroscope (X, Y, Z) (8.75 mdps/lsb)
    pub gyro: [i16; 3],
    /// Gyroscope temperature (-1C/lsb)
    pub gyro_temp: u8,
}

impl RawIMU {
    /// Constructor. Converts a raw data array received from the MAI-400 into a usable structure
    pub fn new(mut msg: Vec<u8>) -> Option<Self> {

        // Verify message starts with sync bytes
        let mut data = msg.split_off(2);

        let mut wrapper = Cursor::new(msg);
        let check = wrapper.read_u16::<LittleEndian>().unwrap_or(0);
        if check != AUX_SYNC {
            println!("RawIMU: Bad sync - {:x}", check);
            return None;
        }

        // Get the CRC bytes
        let len = data.len() - 2;
        let mut crc = Cursor::new(data.split_off(len));
        let crc = crc.read_u16::<LittleEndian>().unwrap_or(0);

        // Note: Yes, this is a different way of calculating the checksum than everywhere else
        let calc = State::<ARC>::calculate(&data);

        // Verify the CRC bytes at the end of the message
        match calc == crc {
            true => Some(raw_imu(&data).unwrap().1),
            false => None,
        }
    }
}

named!(raw_imu(&[u8]) -> RawIMU,
    do_parse!(
        le_i16 >>
        le_i16 >>
        accel_x: le_i16 >>
        accel_y: le_i16 >>
        accel_z: le_i16 >>
        gyro_x: le_i16 >>
        gyro_y: le_i16 >>
        gyro_z: le_i16 >>
        gyro_temp: le_u8 >>
        (RawIMU {
                accel: [accel_x ,accel_y, accel_z],
                gyro: [gyro_x, gyro_y, gyro_z],
                gyro_temp
        })
    )
);

/// IR Earth Horizon Sensor telemetry data
#[derive(Clone, Debug, Default, PartialEq)]
pub struct IREHSTelemetry {
    /// IREHS A Thermopile Sensors 12-bit ADC (0.8059 mV per lsb)
    /// [earth limb, earth reference, space reference, wide FOV]
    pub thermopiles_a: [u16; 4],
    /// IREHS B Thermopile Sensors 12-bit ADC (0.8059 mV per lsb)
    /// [earth limb, earth reference, space reference, wide FOV]
    pub thermopiles_b: [u16; 4],
    /// Thermistor Temp 12-bit ADC for A (0.8059 mV per lsb)
    /// [earth limb, earth reference, space reference, wide FOV]
    pub temp_a: [u16; 4],
    /// Thermistor Temp 12-bit ADC for B (0.8059 mV per lsb)
    /// [earth limb, earth reference, space reference, wide FOV]
    pub temp_b: [u16; 4],
    /// Calculated dip angle of Earth limb for A in degrees
    pub dip_angle_a: i32,
    /// Calculated dip angle of Earth limb for B in degrees
    pub dip_angle_b: i32,
    /// Degradation codes for thermopiles
    /// [{A}, {B}]
    pub solution_degraded: [ThermopileFlags; 8],
}

impl IREHSTelemetry {
    /// Constructor. Converts a raw data array received from the MAI-400 into a usable structure
    pub fn new(mut msg: Vec<u8>) -> Option<Self> {

        // Verify message starts with sync bytes
        let mut data = msg.split_off(2);

        let mut wrapper = Cursor::new(msg);
        let check = wrapper.read_u16::<LittleEndian>().unwrap_or(0);
        if check != AUX_SYNC {
            return None;
        }

        // Get the CRC bytes
        let len = data.len() - 2;
        let mut crc = Cursor::new(data.split_off(len));
        let crc = crc.read_u16::<LittleEndian>().unwrap_or(0);

        // Note: Yes, this is a different way of calculating the checksum than everywhere else
        let calc = State::<ARC>::calculate(&data);

        // Verify the CRC bytes at the end of the message
        match calc == crc {
            true => Some(irehs_telem(&data).unwrap().1),
            false => None,
        }
    }
}

named!(irehs_telem(&[u8]) -> IREHSTelemetry,
    do_parse!(
        le_i16 >>
        le_i16 >>
        thermopiles_a_earth_limb: le_u16 >>
        thermopiles_a_earth_ref: le_u16 >>
        thermopiles_a_space_ref: le_u16 >>
        thermopiles_a_wide_fov: le_u16 >>
        thermopiles_b_earth_limb: le_u16 >>
        thermopiles_b_earth_ref: le_u16 >>
        thermopiles_b_space_ref: le_u16 >>
        thermopiles_b_wide_fov: le_u16 >>
        temp_a_earth_limb: le_u16 >>
        temp_a_earth_ref: le_u16 >>
        temp_a_space_ref: le_u16 >>
        temp_a_wide_fov: le_u16 >>
        temp_b_earth_limb: le_u16 >>
        temp_b_earth_ref: le_u16 >>
        temp_b_space_ref: le_u16 >>
        temp_b_wide_fov: le_u16 >>
        dip_angle_a: le_i32 >>
        dip_angle_b: le_i32 >>
        solution_degraded_earth_limb_a: le_u8 >>
        solution_degraded_earth_ref_a: le_u8 >>
        solution_degraded_space_ref_a: le_u8 >>
        solution_degraded_wide_fov_a: le_u8 >>
        solution_degraded_earth_limb_b: le_u8 >>
        solution_degraded_earth_ref_b: le_u8 >>
        solution_degraded_space_ref_b: le_u8 >>
        solution_degraded_wide_fov_b: le_u8 >>
        (IREHSTelemetry {
                thermopiles_a: [
                    thermopiles_a_earth_limb,
                    thermopiles_a_earth_ref,
                    thermopiles_a_space_ref,
                    thermopiles_a_wide_fov
                ],
                thermopiles_b: [
                    thermopiles_b_earth_limb,
                    thermopiles_b_earth_ref,
                    thermopiles_b_space_ref,
                    thermopiles_b_wide_fov
                ],
                temp_a: [
                    temp_a_earth_limb,
                    temp_a_earth_ref,
                    temp_a_space_ref,
                    temp_a_wide_fov
                ],
                temp_b: [
                    temp_b_earth_limb,
                    temp_b_earth_ref,
                    temp_b_space_ref,
                    temp_b_wide_fov
                ],
                dip_angle_a,
                dip_angle_b,
                solution_degraded: [
                    ThermopileFlags::from_bits_truncate(solution_degraded_earth_limb_a),
                    ThermopileFlags::from_bits_truncate(solution_degraded_earth_ref_a),
                    ThermopileFlags::from_bits_truncate(solution_degraded_space_ref_a),
                    ThermopileFlags::from_bits_truncate(solution_degraded_wide_fov_a),
                    ThermopileFlags::from_bits_truncate(solution_degraded_earth_limb_b),
                    ThermopileFlags::from_bits_truncate(solution_degraded_earth_ref_b),
                    ThermopileFlags::from_bits_truncate(solution_degraded_space_ref_b),
                    ThermopileFlags::from_bits_truncate(solution_degraded_wide_fov_b)
                ]
        })
    )
);

bitflags! {
    /// Thermopile error flags
    #[derive(Default)]
    pub struct ThermopileFlags: u8 {
        /// Dip angle exceeded senser system limit
        const DIP_ANGLE_LIMIT = 0x01;
        /// Sun in FOV using sun ephemeris
        const SUN_IN_EPHEMERIS = 0x02;
        /// Thermopile is saturated
        const THERMOPILE_SAT = 0x04;
        /// No communications
        const NO_COMM = 0x08;
        /// Earth reference is bad
        const BAD_EARTH_REF = 0x10;
        /// Using auxiliary wide FOV sensor
        const AUX_WIDE_FOV = 0x20;
    }
}

impl ThermopileFlags {
    /// Convert the flags byte into a vector containing the string representations
    /// of all flags present.
    ///
    /// # Examples
    ///
    /// ```
    /// use mai400_api::*;
    ///
    /// # fn func() -> MAIResult<()> {
    /// let flags = ThermopileFlags::NO_COMM | ThermopileFlags::BAD_EARTH_REF;
    ///
    /// let conv = flags.to_vec();
    ///
    /// assert_eq!(conv, vec!["NO_COMM", "BAD_EARTH_REF"]);
    /// # Ok(())
    /// # }
    /// ```
    ///
    pub fn to_vec(&self) -> Vec<String> {
        format!("{:?}", self)
            .to_owned()
            .split(" | ")
            .map(|x| x.to_string())
            .collect()
    }
}

/// Messages sent by the MAI-400
#[derive(Debug, PartialEq)]
pub enum Response {
    /// Standard telemetry message
    StdTelem(StandardTelemetry),
    /// Raw IMU message
    IMU(RawIMU),
    /// IREHS telemetry message
    IREHS(IREHSTelemetry),
}

/// Structure to contain all possible variables which can be returned
/// by the standard telemetry message's `rotating_variable` fields
#[derive(Clone, Debug, Default, PartialEq)]
pub struct RotatingTelemetry {
    /// IGRF magnetic fields (X, Y, Z) (Tesla)
    pub b_field_igrf: [f32; 3],
    /// ECI Sun Vector from Ephemeris (X, Y, Z) (Unit)
    pub sun_vec_eph: [f32; 3],
    /// ECI Spacecraft Position (X, Y, Z) (km)
    pub sc_pos_eci: [f32; 3],
    /// ECI Spacecraft Velocity (X, Y, Z) (km)
    pub sc_vel_eci: [f32; 3],
    /// Keplerian elements
    pub kepler_elem: KeplerElem,
    /// Bdot Gain Acquisition Mode (X, Y, Z)
    pub k_bdot: [f32; 3],
    /// Proportional Gain Normal Mode (X, Y, Z)
    pub kp: [f32; 3],
    /// Derivative Gain Normal Mode (X, Y, Z)
    pub kd: [f32; 3],
    /// Unloading Gain Normal Mode (X, Y, Z)
    pub k_unload: [f32; 3],
    /// CSS{n} Bias (1, 2, 3, 4, 5, 6)
    pub css_bias: [i16; 6],
    /// MAG Bias (X, Y, Z)
    pub mag_bias: [i16; 3],
    /// RWS Bus Voltage (0.00483516483 v/lsb)
    pub rws_volt: i16,
    /// Reserved
    pub rws_press: i16,
    /// Attitude Determination Mode
    pub att_det_mode: u8,
    /// RWS Reset Counter (X, Y, Z)
    pub rws_reset_cntr: [u8; 3],
    /// Sun and Mag Field are aligned
    pub sun_mag_aligned: u8,
    /// Software Minor Version
    pub minor_version: u8,
    /// Software Unit Serial Number
    pub mai_sn: u8,
    /// Orbit Propagation Mode
    pub orbit_prop_mode: u8,
    /// ACS Mode in Operation
    pub acs_op_mode: u8,
    /// ADACS Processor Reset Counter
    pub proc_reset_cntr: u8,
    /// Software Major Version
    pub major_version: u8,
    /// ADS Mode in Operation
    pub ads_op_mode: u8,
    /// CSS{n} Gain (1, 2, 3, 4, 5, 6)
    pub css_gain: [f32; 6],
    /// Mag Gain (X, Y, Z)
    pub mag_gain: [f32; 3],
    /// Epoch of Current Orbit (GPS sec)
    pub orbit_epoch: u32,
    /// True Anomaly at Epoch – Kepler (deg)
    pub true_anomoly_epoch: f32,
    /// Epoch of Next Updated RV (GPS sec)
    pub orbit_epoch_next: u32,
    /// ECI Position at Next Epoch (X, Y, Z) (km)
    pub sc_pos_eci_epoch: [f32; 3],
    /// ECI Velocity at Next Epoch (X, Y, Z) (km/sec)
    pub sc_vel_eci_epoch: [f32; 3],
    /// QbX Wheel Speed Command (rpm)
    pub qb_x_wheel_speed: i16,
    /// QbX Filter Gain
    pub qb_x_filter_gain: f32,
    /// QbX Dipole Gain
    pub qb_x_dipole_gain: f32,
    /// Dipole Gain (X, Y, Z)
    pub dipole_gain: [f32; 3],
    /// Wheel Speed Bias (X, Y, Z) (rpm)
    pub wheel_speed_bias: [i16; 3],
    /// Cosine of Sun/Mag Align Threshold Angle
    pub cos_sun_mag_align_thresh: f32,
    /// Max AngleToGo for Unloading (rad)
    pub unload_ang_thresh: f32,
    /// Quaternion feedback saturation.
    pub q_sat: f32,
    /// Maximum RWA Torque (mNm)
    pub rwa_trq_max: f32,
    /// Reaction Wheel Motor Current (X, Y, Z) (A) (0.0003663003663 A/lsb)
    pub rws_motor_current: [u16; 3],
    /// RWS Motor Temperature (Temperature oC = rwsMotorTemp * 0.0402930 - 50)
    pub rws_motor_temp: i16,
}

impl RotatingTelemetry {
    /// Extract the self variables from a standard telemetry message and update
    /// the appropriate corresponding fields in a [`selfTelemetry`] structure
    ///
    /// # Arguments
    ///
    /// * msg - Standard telemetry message to extract variables from
    /// * self - self variables structure to copy extracted data into
    ///
    /// # Errors
    ///
    /// If errors are encountered, the structure will not be updated
    ///
    /// # Examples
    ///
    /// ```
    /// # use mai400_api::*;
    /// # fn func() -> MAIResult<()> {
    /// # let connection = Connection::new("/dev/ttyS5".to_owned());
    /// let mai = MAI400::new(connection);
    ///
    /// let mut rotating = RotatingTelemetry::default();
    ///
    /// let (std, _imu, _irehs) = mai.get_message()?;
    /// if std.is_some() {
    /// 	rotating.update(&std.unwrap());
    /// }
    /// # Ok(())
    /// # }
    /// ```
    ///
    /// [`MAIError`]: enum.MAIError.html
    ///
    /// [`selfTelemetry`]: struct.selfTelemetry.html
    pub fn update(&mut self, msg: &StandardTelemetry) {
<<<<<<< HEAD
=======
        // Note: The documentation says the 3 MSB are used for version information,
        // so we want to isolate just the rotating counter bits
>>>>>>> 2d83daf6
        match msg.tlm_counter & 0x1F {
            0 => {
                self.b_field_igrf[0] = f32::from_bits(msg.rotating_variable_a);
                self.b_field_igrf[1] = f32::from_bits(msg.rotating_variable_b);
                self.b_field_igrf[2] = f32::from_bits(msg.rotating_variable_c);
            }
            1 => {
                self.sun_vec_eph[0] = f32::from_bits(msg.rotating_variable_a);
                self.sun_vec_eph[1] = f32::from_bits(msg.rotating_variable_b);
                self.sun_vec_eph[2] = f32::from_bits(msg.rotating_variable_c);
            }
            2 => {
                self.sc_pos_eci[0] = f32::from_bits(msg.rotating_variable_a);
                self.sc_pos_eci[1] = f32::from_bits(msg.rotating_variable_b);
                self.sc_pos_eci[2] = f32::from_bits(msg.rotating_variable_c);
            }
            3 => {
                self.sc_vel_eci[0] = f32::from_bits(msg.rotating_variable_a);
                self.sc_vel_eci[1] = f32::from_bits(msg.rotating_variable_b);
                self.sc_vel_eci[2] = f32::from_bits(msg.rotating_variable_c);
            }
            4 => {
                self.kepler_elem.semi_major_axis = f32::from_bits(msg.rotating_variable_a);
                self.kepler_elem.eccentricity = f32::from_bits(msg.rotating_variable_b);
                self.kepler_elem.inclination = f32::from_bits(msg.rotating_variable_c);
            }
            5 => {
                self.kepler_elem.raan = f32::from_bits(msg.rotating_variable_a);
                self.kepler_elem.arg_parigee = f32::from_bits(msg.rotating_variable_b);
                self.kepler_elem.true_anomoly = f32::from_bits(msg.rotating_variable_c);
            }
            6 => {
                self.k_bdot[0] = f32::from_bits(msg.rotating_variable_a);
                self.k_bdot[1] = f32::from_bits(msg.rotating_variable_b);
                self.k_bdot[2] = f32::from_bits(msg.rotating_variable_c);
            }
            7 => {
                self.kp[0] = f32::from_bits(msg.rotating_variable_a);
                self.kp[1] = f32::from_bits(msg.rotating_variable_b);
                self.kp[2] = f32::from_bits(msg.rotating_variable_c);
            }
            8 => {
                self.kd[0] = f32::from_bits(msg.rotating_variable_a);
                self.kd[1] = f32::from_bits(msg.rotating_variable_b);
                self.kd[2] = f32::from_bits(msg.rotating_variable_c);
            }
            9 => {
                self.k_unload[0] = f32::from_bits(msg.rotating_variable_a);
                self.k_unload[1] = f32::from_bits(msg.rotating_variable_b);
                self.k_unload[2] = f32::from_bits(msg.rotating_variable_c);
            }
            10 => {
                self.css_bias[0] = msg.rotating_variable_a as i16;
                self.css_bias[1] = msg.rotating_variable_b as i16;
                self.css_bias[2] = msg.rotating_variable_c as i16;
                self.css_bias[3] = msg.rotating_variable_a.wrapping_shr(16) as i16;
                self.css_bias[4] = msg.rotating_variable_b.wrapping_shr(16) as i16;
                self.css_bias[5] = msg.rotating_variable_c.wrapping_shr(16) as i16;
            }
            11 => {
                self.mag_bias[0] = msg.rotating_variable_a as i16;
                self.mag_bias[1] = msg.rotating_variable_b as i16;
                self.mag_bias[2] = msg.rotating_variable_c as i16;
                self.rws_volt = msg.rotating_variable_a.wrapping_shr(16) as i16;
                self.rws_press = msg.rotating_variable_b.wrapping_shr(16) as i16;
            }
            12 => {
                self.att_det_mode = msg.rotating_variable_a as u8;
                self.rws_reset_cntr[0] = msg.rotating_variable_a.wrapping_shr(8) as u8;
                self.sun_mag_aligned = msg.rotating_variable_a.wrapping_shr(16) as u8;
                self.minor_version = msg.rotating_variable_a.wrapping_shr(24) as u8;
                self.mai_sn = msg.rotating_variable_b as u8;
                self.rws_reset_cntr[1] = msg.rotating_variable_b.wrapping_shr(8) as u8;
                self.orbit_prop_mode = msg.rotating_variable_b.wrapping_shr(16) as u8;
                self.acs_op_mode = msg.rotating_variable_b.wrapping_shr(24) as u8;
                self.proc_reset_cntr = msg.rotating_variable_c as u8;
                self.rws_reset_cntr[2] = msg.rotating_variable_c.wrapping_shr(8) as u8;
                self.major_version = msg.rotating_variable_c.wrapping_shr(16) as u8;
                self.ads_op_mode = msg.rotating_variable_c.wrapping_shr(24) as u8;
            }
            13 => {
                self.css_gain[0] = f32::from_bits(msg.rotating_variable_a);
                self.css_gain[1] = f32::from_bits(msg.rotating_variable_b);
                self.css_gain[2] = f32::from_bits(msg.rotating_variable_c);
            }
            14 => {
                self.css_gain[3] = f32::from_bits(msg.rotating_variable_a);
                self.css_gain[4] = f32::from_bits(msg.rotating_variable_b);
                self.css_gain[5] = f32::from_bits(msg.rotating_variable_c);
            }
            15 => {
                self.mag_gain[0] = f32::from_bits(msg.rotating_variable_a);
                self.mag_gain[1] = f32::from_bits(msg.rotating_variable_b);
                self.mag_gain[2] = f32::from_bits(msg.rotating_variable_c);
            }
            16 => {
                self.orbit_epoch = msg.rotating_variable_a as u32;
                self.true_anomoly_epoch = f32::from_bits(msg.rotating_variable_b);
                self.orbit_epoch_next = msg.rotating_variable_c as u32;
            }
            17 => {
                self.sc_pos_eci_epoch[0] = f32::from_bits(msg.rotating_variable_a);
                self.sc_pos_eci_epoch[1] = f32::from_bits(msg.rotating_variable_b);
                self.sc_pos_eci_epoch[2] = f32::from_bits(msg.rotating_variable_c);
            }
            18 => {
                self.sc_vel_eci_epoch[0] = f32::from_bits(msg.rotating_variable_a);
                self.sc_vel_eci_epoch[1] = f32::from_bits(msg.rotating_variable_b);
                self.sc_vel_eci_epoch[2] = f32::from_bits(msg.rotating_variable_c);
            }
            19 => {
                self.qb_x_wheel_speed = msg.rotating_variable_a.wrapping_shr(16) as i16;
                self.qb_x_filter_gain = f32::from_bits(msg.rotating_variable_b);
                self.qb_x_dipole_gain = f32::from_bits(msg.rotating_variable_c);
            }
            20 => {
                self.dipole_gain[0] = f32::from_bits(msg.rotating_variable_a);
                self.dipole_gain[1] = f32::from_bits(msg.rotating_variable_b);
                self.dipole_gain[2] = f32::from_bits(msg.rotating_variable_c);
            }
            21 => {
                self.wheel_speed_bias[0] = msg.rotating_variable_a as i16;
                self.wheel_speed_bias[1] = msg.rotating_variable_b as i16;
                self.wheel_speed_bias[2] = msg.rotating_variable_c as i16;
            }
            22 => {
                self.cos_sun_mag_align_thresh = f32::from_bits(msg.rotating_variable_a);
                self.unload_ang_thresh = f32::from_bits(msg.rotating_variable_b);
                self.q_sat = f32::from_bits(msg.rotating_variable_c);
            }
            23 => {
                self.rwa_trq_max = f32::from_bits(msg.rotating_variable_a);
                self.rws_motor_current[0] = msg.rotating_variable_b as u16;
                self.rws_motor_current[1] = msg.rotating_variable_b.wrapping_shr(16) as u16;
                self.rws_motor_current[2] = msg.rotating_variable_c as u16;
                self.rws_motor_temp = msg.rotating_variable_c.wrapping_shr(16) as i16;
            }
            _ => println!("Received unknown rotating ID: {}", msg.tlm_counter),
        }
    }
}

/// Structure for keplarian elements returned in the standard telemetry message
#[derive(Clone, Debug, Default, PartialEq)]
pub struct KeplerElem {
    /// Semi major axis (km)
    pub semi_major_axis: f32,
    /// Eccentricity
    pub eccentricity: f32,
    /// Inclination (deg)
    pub inclination: f32,
    /// Right ascension of ascending node (deg)
    pub raan: f32,
    /// Argument of perigee (deg)
    pub arg_parigee: f32,
    /// True anomaly (deg)
    pub true_anomoly: f32,
}<|MERGE_RESOLUTION|>--- conflicted
+++ resolved
@@ -649,11 +649,8 @@
     ///
     /// [`selfTelemetry`]: struct.selfTelemetry.html
     pub fn update(&mut self, msg: &StandardTelemetry) {
-<<<<<<< HEAD
-=======
         // Note: The documentation says the 3 MSB are used for version information,
         // so we want to isolate just the rotating counter bits
->>>>>>> 2d83daf6
         match msg.tlm_counter & 0x1F {
             0 => {
                 self.b_field_igrf[0] = f32::from_bits(msg.rotating_variable_a);
