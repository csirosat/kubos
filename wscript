--- conflicted
+++ resolved
@@ -110,11 +110,7 @@
 	ctx.find_program('size', var='SIZE')
 
 	# Set git revision define
-<<<<<<< HEAD
-	git_rev = os.popen('(git log --pretty=format:%H -n 1 | egrep -o \"^.{8}\") 2> /dev/null || echo none').read().strip()
-=======
-	git_rev = os.popen("(git log --pretty=format:%H -n 1 | egrep -o \"^.{8}\") 2> /dev/null || echo unknown").read().strip()
->>>>>>> c687f369
+	git_rev = os.popen('(git log --pretty=format:%H -n 1 | egrep -o \"^.{8}\") 2> /dev/null || echo unknown').read().strip()
 
 	# Setup DEFINES
 	ctx.define('GIT_REV', git_rev)
